import sys
import time

'''
poppy - basic python othello player

-bitboard implementation
-alpha-beta pruning
-mobility/corner evaluation function
-nboard GUI support
-UGI support (cutegames engine tournament software)

copyright 2023 mark dufour

based on the following implementations/tutorials:

-https://www.hanshq.net/othello.html
-https://www.geeksforgeeks.org/minimax-algorithm-in-game-theory-set-4-alpha-beta-pruning

compiled with shedskin for a ~200-times speedup.

'''

BLACK, WHITE = 0, 1

MASKS = [
    0x7F7F7F7F7F7F7F7F, # Right
    0x007F7F7F7F7F7F7F, # Down-right
    0x00FFFFFFFFFFFFFF, # Down
    0x00FEFEFEFEFEFEFE, # Down-left
    0xFEFEFEFEFEFEFEFE, # Left
    0xFEFEFEFEFEFEFE00, # Up-left
    0xFFFFFFFFFFFFFFFF, # Up
    0x7F7F7F7F7F7F7F00  # Up-right
]

CORNER_MASK = 0x8100000000000081

WIN_BONUS = 1 << 20
ALPHA_MIN = -65 * WIN_BONUS
BETA_MAX = 65 * WIN_BONUS

SHIFTS = [1, 9, 8, 7, 1, 9, 8, 7] # 4 right- and 4 left-shifts


def shift(disks, direction, S, M):
    if direction < 4:
        return (disks >> S) & M
    else:
        return (disks << S) & M


def possible_moves(state, color):
    moves = 0

    my_disks = state[color]
    opp_disks = state[color^1]
    empties = ~(my_disks | opp_disks)

    for direction in range(8):
        S = SHIFTS[direction]
        M = MASKS[direction]

        # Get opponent disks adjacent to my disks in direction dir.
        x = shift(my_disks, direction, S, M) & opp_disks

        # Add opponent disks adjacent to those, and so on.
        x |= shift(x, direction, S, M) & opp_disks
        x |= shift(x, direction, S, M) & opp_disks
        x |= shift(x, direction, S, M) & opp_disks
        x |= shift(x, direction, S, M) & opp_disks
        x |= shift(x, direction, S, M) & opp_disks

        # Empty cells adjacent to those are valid moves.
        moves |= shift(x, direction, S, M) & empties

    return moves


def do_move(state, color, move):
    disk = 1 << move
    state[color] |= disk

    my_disks = state[color]
    opp_disks = state[color ^ 1]

    captured_disks = 0;

    for direction in range(8):
        S = SHIFTS[direction]
        M = MASKS[direction]

        # Find opponent disk adjacent to the new disk.
        x = shift(disk, direction, S, M) & opp_disks
        if x == 0:
            continue

        # Add any adjacent opponent disk to that one, and so on.
        x |= shift(x, direction, S, M) & opp_disks
        if x == 0:
            continue
        x |= shift(x, direction, S, M) & opp_disks
        if x == 0:
            continue
        x |= shift(x, direction, S, M) & opp_disks
        if x == 0:
            continue
        x |= shift(x, direction, S, M) & opp_disks
        if x == 0:
            continue
        x |= shift(x, direction, S, M) & opp_disks
        if x == 0:
            continue

        # Determine whether the disks were captured.
        bounding_disk = shift(x, direction, S, M) & my_disks
        if bounding_disk:
            captured_disks |= x

    state[color] ^= captured_disks
    state[color ^ 1] ^= captured_disks


def print_board(state):
    for move in range(64):
        mask = 1 << move
        if state[BLACK] & mask:
            print('X', end='')
        elif state[WHITE] & mask:
            print('O', end='')
        else:
            print('.', end='')
        if move % 8 == 7:
            print()
    print(f'black: {int.bit_count(state[0])}, white: {int.bit_count(state[1])}')


def parse_state(board):
    state = [0, 0]

    for move in range(64):
        mask = 1 << move
        if board[move] == 'X':
            state[0] |= mask
        elif board[move] == 'O':
            state[1] |= mask

    return state


def human_move(move):
    col = move & 0b111
    row = (move >>3) & 0b111
    return 'abcdefgh'[col]+str(row+1)


def parse_move(s):
    return 'abcdefgh'.index(s[0]) + 8 * (int(s[1])-1)


def evaluate(state, color, is_max_player, my_moves, opp_moves):
    value = 0

    # no moves left: greedy
    if my_moves | opp_moves == 0:
        value = int.bit_count(state[color]) - int.bit_count(state[color^1])
        value *= WIN_BONUS

    # else: value mobility and corners (wzebra)
    else:
        my_disks = state[color]
        opp_disks = state[color^1]

        my_corners = my_disks & CORNER_MASK
        opp_corners = opp_disks & CORNER_MASK

        value += (int.bit_count(my_corners) - int.bit_count(opp_corners)) * 16
        value += (int.bit_count(my_moves) - int.bit_count(opp_moves)) * 2

    if is_max_player:
        return value
    else:
        return -value


def minimax_ab(state, color, depth, max_depth, is_max_player, end_time, alpha=ALPHA_MIN, beta=BETA_MAX):
    global NODES
    NODES += 1

    if end_time != None and time.time() >= end_time:
        return None

    moves = possible_moves(state, color)
    opp_moves = possible_moves(state, color^1)

    # max depth reached
    if depth == max_depth:
        return evaluate(state, color, is_max_player, moves, opp_moves)

    # player has to pass
    if moves == 0:
       if opp_moves == 0:
           return evaluate(state, color, is_max_player, moves, opp_moves)
       color = color ^ 1
       is_max_player = not is_max_player
       moves = opp_moves

    # try all possible moves and recurse
    orig_black = state[0]
    orig_white = state[1]

    if is_max_player:
        best_val = ALPHA_MIN
    else:
        best_val = BETA_MAX

    for move in range(64):
        if moves & (1 << move):
            do_move(state, color, move)

<<<<<<< HEAD
                val = minimax_ab(state, color ^ 1, depth+1, max_depth, False, end_time, alpha, beta)

                if val == None:
                    return None
=======
            val = minimax_ab(state, color ^ 1, depth+1, max_depth, not is_max_player, alpha, beta)
>>>>>>> 9b23b21a

            state[0] = orig_black
            state[1] = orig_white

            if is_max_player:
                if val > best_val:
                    best_move = move
                    best_val = val

                alpha = max(alpha, best_val)
<<<<<<< HEAD
                if beta <= alpha:
                    break
    else:
        best_val = BETA_MAX

        for move in range(64):
            if moves & (1 << move):
                do_move(state, color, move)

                val = minimax_ab(state, color ^ 1, depth+1, max_depth, True, end_time, alpha, beta)

                if val == None:
                    return None

                state[0] = orig_black
                state[1] = orig_white
=======
>>>>>>> 9b23b21a

            else:
                if val < best_val:
                    best_move = move
                    best_val = val

                beta = min(beta, best_val)

            if beta <= alpha:
                break

    if depth > 0:
        return best_val
    else:
        return best_move


def empty_board():
    return (
        '........'
        '........'
        '........'
        '...OX...'
        '...XO...'
        '........'
        '........'
        '........'
    )


def vs_cpu_cli(max_depth):
    global NODES

    board = empty_board()
    state = parse_state(board)
    color = BLACK

    print_board(state)

    while True:
        NODES = 0
        passing = 0

        moves = possible_moves(state, color)
        if moves == 0:
            print('I pass')
            passing += 1
        else:
            print('(thinking)')
            t0 = time.time()
            move = minimax_ab(state, color, 0, max_depth, True, None)
            if move == None:
                break
            t1 = (time.time()-t0)
            print('%d nodes in %.2fs seconds (%.2f/second)' % (NODES, t1, NODES/t1))

            print(f'I move here: {human_move(move)}')
            do_move(state, color, move)
            print_board(state)

        color = color^1

        moves = possible_moves(state, color)
        if moves == 0:
            print('you pass')
            passing += 1
            if passing == 2:
                print_board(state)
                break
        else:
            while True:
                move = parse_move(input('your move? '))
                if moves & (1 << move):
                    break
            do_move(state, color, move)
            print_board(state)

        color = color^1


def vs_cpu_nboard(max_depth):
    board = empty_board()
    state = parse_state(board)
    color = BLACK

    sys.stdout.write('set myname Poppy\n')

    for line in sys.stdin:
        line = line.strip()

        if line == 'go':
            moves = possible_moves(state, color)
            if moves == 0:
                sys.stdout.write('=== PASS\n')
                color = color^1
            else:
                move = minimax_ab(state, color, 0, max_depth, True, None)
                if move == None:
                    break
                sys.stdout.write('=== %s\n' % human_move(move).upper())

        elif line.startswith('ping '):
            sys.stdout.write('pong '+line[5:]+'\n')

        elif line.startswith('move '):
            b = line[5:7].lower()
            if b != 'pa':
                do_move(state, color, parse_move(b))
            color = color^1

        elif line.startswith('set game '):
            board = empty_board()
            state = parse_state(board)
            color = BLACK
            for l in line.split(']'):
                if '[' in l:
                    a, b = l.split('[')
                    b = b.lower()[:2]
                    if a == 'B':
                        if b != 'pa':
                            do_move(state, BLACK, parse_move(b))
                        color = WHITE
                    elif a == 'W':
                        if b != 'pa':
                            do_move(state, WHITE, parse_move(b))
                        color = BLACK

        elif line.startswith('set depth '):
            max_depth = int(line.split()[2])

        sys.stdout.flush()


def vs_cpu_ugi(max_depth):
    global NODES
    NODES = 0

<<<<<<< HEAD
    board = empty_board()
    state = parse_state(board)
    color = BLACK

=======
>>>>>>> 9b23b21a
    for line in sys.stdin:
        line = line.strip()

        if line == 'ugi':
            sys.stdout.write('id name Othello2\n')
            sys.stdout.write('id author Mark Dufour and others\n')
            sys.stdout.write('ugiok\n')

        elif line == 'quit':
            break

        elif line == 'isready':
            sys.stdout.write('readyok\n')

        elif line == 'uginewgame':
            board = empty_board()
            state = parse_state(board)
            color = BLACK

        elif line == 'query p1turn':
            if color == BLACK:
                sys.stdout.write('response true\n')
            else:
                sys.stdout.write('response false\n')

        elif line == 'query result':
            blacks = int.bit_count(state[0])
            whites = int.bit_count(state[1])
            if blacks > whites:
                sys.stdout.write('response p1win\n')
            elif whites > blacks:
                sys.stdout.write('response p2win\n')
            else:
                sys.stdout.write('response draw\n')

        elif line == 'query gameover':
            moves = possible_moves(state, color)
            opp_moves = possible_moves(state, color^1)
            if moves | opp_moves == 0:
                sys.stdout.write('response true\n')
            else:
                sys.stdout.write('response false\n')

        elif line.startswith('go '):
            use_time = 1.

            moves = possible_moves(state, color)
            n_moves_possible = 0
            for i in range(0, 64):
                n_moves_possible += 1 if (moves & (1 << i)) else 0

            segs = line.split()
            s = 1
            while s < len(segs):
                if segs[s] == 'wtime':
                    if color == WHITE:
                        s += 1
                        use_time = float(segs[s]) / 1000 / n_moves_possible
                elif segs[s] == 'btime':
                    if color == BLACK:
                        s += 1
                        use_time = float(segs[s]) / 1000 / n_moves_possible
                elif segs[s] == 'movetime':
                    s += 1
                    use_time = float(segs[s]) / 1000

                s += 1

            end_time = time.time() + use_time
            max_depth = 1
            move = None
            while True:
                cur_move = minimax_ab(state, color, 0, max_depth, True, end_time)
                if cur_move == None:
                    break
                move = cur_move
                max_depth += 1

            if move == None:
                sys.stdout.write('bestmove 0000\n')
            else:
                sys.stdout.write('bestmove %s\n' % human_move(move))

        elif line.startswith('position '):
            segs = line.split()

            s = 1
            while s < len(segs):
                if segs[s] == 'fen':
                    s += 1

                    board = ''
                    for c in segs[s]:
                        if c.isdigit():
                           board += int(c) * '.'
                        elif c.lower() in 'ox':
                           board += c.upper()

                    assert len(board) == 64
                    state = parse_state(board)

                    s += 1
                    color = BLACK if segs[s].lower() == 'x' else WHITE

                elif segs[s] == 'startpos':
                    board = empty_board()
                    state = parse_state(board)
                    color = BLACK

                elif segs[s] == 'moves':
                    for hmove in segs[s + 1:]:
                        if hmove != 'moves':
                            do_move(state, color, parse_move(hmove.lower()))

                            if possible_moves(state, color^1) != 0:
                                color = color^1
                    break

                s += 1

        sys.stdout.flush()


def speed_test(max_depth):
    global NODES
    NODES = 0

    board = empty_board()
    state = parse_state(board)
    color = BLACK

    t0 = time.time()
<<<<<<< HEAD
    move = minimax_ab(state, color, 0, 14, True, time.time() + 5.)
=======
    move = minimax_ab(state, color, 0, max_depth, True)
>>>>>>> 9b23b21a
    t1 = (time.time()-t0)
    print('%d nodes in %.2f seconds (%.2f/second)' % (NODES, t1, NODES/t1))


if __name__ == '__main__':
    max_depth = 10
    mode = None

    for i, arg in enumerate(sys.argv[1:]):
        if arg == '--depth':
            max_depth = int(sys.argv[i+2])
        elif arg == '--nboard':
            mode = 'nboard'
        elif arg == '--ugi':
            mode = 'ugi'
        elif arg == '--cli':
            mode = 'cli'

    if mode == 'nboard':
        vs_cpu_nboard(max_depth)
    elif mode == 'ugi':
        vs_cpu_ugi(max_depth)
    elif mode == 'cli':
        vs_cpu_cli(max_depth)
    else:
        speed_test(max_depth)<|MERGE_RESOLUTION|>--- conflicted
+++ resolved
@@ -218,14 +218,7 @@
         if moves & (1 << move):
             do_move(state, color, move)
 
-<<<<<<< HEAD
-                val = minimax_ab(state, color ^ 1, depth+1, max_depth, False, end_time, alpha, beta)
-
-                if val == None:
-                    return None
-=======
             val = minimax_ab(state, color ^ 1, depth+1, max_depth, not is_max_player, alpha, beta)
->>>>>>> 9b23b21a
 
             state[0] = orig_black
             state[1] = orig_white
@@ -236,25 +229,6 @@
                     best_val = val
 
                 alpha = max(alpha, best_val)
-<<<<<<< HEAD
-                if beta <= alpha:
-                    break
-    else:
-        best_val = BETA_MAX
-
-        for move in range(64):
-            if moves & (1 << move):
-                do_move(state, color, move)
-
-                val = minimax_ab(state, color ^ 1, depth+1, max_depth, True, end_time, alpha, beta)
-
-                if val == None:
-                    return None
-
-                state[0] = orig_black
-                state[1] = orig_white
-=======
->>>>>>> 9b23b21a
 
             else:
                 if val < best_val:
@@ -392,13 +366,6 @@
     global NODES
     NODES = 0
 
-<<<<<<< HEAD
-    board = empty_board()
-    state = parse_state(board)
-    color = BLACK
-
-=======
->>>>>>> 9b23b21a
     for line in sys.stdin:
         line = line.strip()
 
@@ -531,11 +498,7 @@
     color = BLACK
 
     t0 = time.time()
-<<<<<<< HEAD
-    move = minimax_ab(state, color, 0, 14, True, time.time() + 5.)
-=======
     move = minimax_ab(state, color, 0, max_depth, True)
->>>>>>> 9b23b21a
     t1 = (time.time()-t0)
     print('%d nodes in %.2f seconds (%.2f/second)' % (NODES, t1, NODES/t1))
 
