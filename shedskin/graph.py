--- conflicted
+++ resolved
@@ -1,18 +1,34 @@
-'''
+"""
 *** SHED SKIN Python-to-C++ Compiler ***
-Copyright 2005-2022 Mark Dufour and contributors; License GNU GPL version 3 (See LICENSE)
+Copyright 2005-2022 Mark Dufour and contributors; License GNU GPL version 3
+(See LICENSE)
 
 graph.py: build constraint graph used in dataflow analysis
 
-constraint graph: graph along which possible types 'flow' during an 'abstract execution' of a program (a dataflow analysis). consider the assignment statement 'a = b'. it follows that the set of possible types of b is smaller than or equal to that of a (a constraint). we can determine possible types of a, by 'flowing' the types from b to a, in other words, along the constraint.
-
-constraint graph nodes are stored in gx.cnode, and the set of types of for each node in gx.types. nodes are identified by an AST Node, and two integers. the integers are used in py to duplicate parts of the constraint graph along two dimensions. in the initial constraint graph, these integers are always 0.
-
-class ModuleVisitor: inherits visitor pattern from ast_utils.BaseNodeVisitor, to recursively generate constraints for each syntactical Python construct. for example, the visitFor method is called in case of a for-loop. temporary variables are introduced in many places, to enable translation to a lower-level language.
-
-parse_module(): locate module by name (e.g. 'os.path'), and use ModuleVisitor if not cached
-
-'''
+constraint graph: graph along which possible types 'flow' during an 'abstract
+execution' of a program (a dataflow analysis). Consider the assignment
+statement `a = b`. It follows that the set of possible types of `b` is smaller
+than or equal to that of `a` (a constraint). we can  determine possible types
+of `a`, by 'flowing' the types from `b` to `a`, in other words, along
+the constraint.
+
+constraint graph nodes are stored in `gx.cnode`, the set of types for each
+node in `gx.types`.
+
+Nodes are identified by an AST Node, and two integers. The integers are
+used in py to duplicate parts of the constraint graph along two dimensions.
+In the initial constraint graph, these integers are always 0.
+
+`class ModuleVisitor`: inherits visitor pattern from `ast_utils.BaseNodeVisitor`,
+to recursively generate constraints for each syntactical Python construct. for
+example, the visitFor method is called in case of a for-loop. temporary
+variables are introduced in many places, to enable translation to a lower-level
+language.
+
+`parse_module()`: locate module by name (e.g. `os.path`), and use
+`ModuleVisitor` if not cached
+"""
+
 import ast
 import copy
 import os
@@ -183,7 +199,7 @@
             child = None
 
         self.gx.list_types.setdefault((count, child), len(self.gx.list_types) + 2)
-        # print 'listtype', node, self.gx.list_types[count, child]
+        # nrint 'listtype', node, self.gx.list_types[count, child]
         return self.gx.list_types[count, child]
 
     def instance(self, node, cl, func=None):
@@ -283,8 +299,6 @@
 
     # --- add dynamic constraint for constructor argument, e.g. '[expr]' becomes [].__setattr__('unit', expr)
     def add_dynamic_constraint(self, parent, child, varname, func):
-        # print 'dynamic constr', child, parent
-
         self.gx.assign_target[child] = parent
         cu = ast.Str(varname)
         self.visit(cu, func)
@@ -373,7 +387,14 @@
         self.add_constraint((infer.inode(self.gx, lc), newnode), func)
 
     def visit_JoinedStr(self, node, func=None):
-        error.error("f-strings are not supported", self.gx, node, mv=getmv())
+        for value in node.values:
+            if isinstance(value, ast.FormattedValue):
+                if value.format_spec:
+                    error.error("f-string format spec is not supported", self.gx, node, warning=True, mv=getmv())
+                value = value.value
+            self.visit(value, func)
+            self.fake_func(infer.inode(self.gx, value), value, '__str__', [], func)
+        self.instance(node, python.def_class(self.gx, 'str_'), func)
 
 #    def visit_Stmt(self, node, func=None):
 #        comments = []
@@ -557,6 +578,16 @@
                 self.import_modules(name, node, False)
 
     def import_modules(self, name, node, fake):
+        # in case of relative import, make name absolute
+        level = getattr(node, 'level', None) or 0
+        if level > 0:
+            newname = '.'.join(getmv().module.name.split('.')[:-level+1])
+            if name:
+                if newname:
+                    name = newname + '.' + name
+            else:
+                name = newname
+
         # --- import a.b.c: import a, then a.b, then a.b.c
         split = name.split('.')
         module = getmv().module
@@ -581,18 +612,6 @@
         if not node in getmv().importnodes:  # XXX use (func, node) as parent..
             error.error("please place all imports (no 'try:' etc) at the top of the file", self.gx, node, mv=getmv())
 
-        if hasattr(node, 'level') and (node.level or 0) > 1:
-            error.error("unsupported relative import", self.gx, node, mv=getmv())
-
-        # from . import
-        if node.module is None and hasattr(node, 'level') and node.level == 1:
-            for alias in node.names:
-                submod = self.import_module(alias.name, alias.asname, node, False)
-                parent = getmv().module
-                parent.mv.imports[submod.ident] = submod
-                self.gx.from_module[node] = submod
-                return
-
         # from __future__ import
         if node.module == '__future__':
             for node_name in node.names:
@@ -601,9 +620,6 @@
                     error.error("future '%s' is not yet supported" % name, self.gx, node, mv=getmv())
             return
 
-<<<<<<< HEAD
-        # from [.]a.b.c import  TODO
-=======
         # from . import (needed for 'illegal' import eg 'cd examples/c64; shedskin c64' as no root module)
         if node.module is None and hasattr(node, 'level') and node.level == 1:
             for alias in node.names:
@@ -614,7 +630,6 @@
                 return
 
         # from [..]a.b.c import
->>>>>>> c5e13664
         module = self.import_modules(node.module, node, True)
         self.gx.from_module[node] = module
 
@@ -1706,7 +1721,7 @@
 def parse_module(name, gx, parent=None, node=None):
     # --- valid name?
     if not re.match("^[a-zA-Z0-9_.]+$", name):
-        print ("*ERROR*:%s.py: module names should consist of letters, digits and underscores" % name)
+        print("*ERROR*:%s.py: module names should consist of letters, digits and underscores" % name)
         sys.exit(1)
 
     # --- create module
