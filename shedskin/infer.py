"""
*** SHED SKIN Python-to-C++ Compiler ***
Copyright 2005-2023 Mark Dufour and contributors; License GNU GPL version 3 (See LICENSE)

infer.py: perform iterative type analysis
-----------------------------------------

We combine two techniques from the literature, to analyze both parametric
polymorphism and data polymorphism adaptively.

These techniques are Agesen's cartesian product algorithm and Plevyak's
iterative flow analysis (the data polymorphic part).

For details about these algorithms, see Ole  Agesen's excellent Phd thesis.
For details about the Shed Skin implementation, see Mark Dufour's MsC thesis.

The cartesian product algorithm duplicates functions (or their graph
counterpart), based on the cartesian product of possible argument
types, whereas iterative flow analysis duplicates classes based on
observed imprecisions at assignment points.

The two integers mentioned in the graph.py description are used to keep track
of duplicates along these dimensions (first class duplicate nr, then function
duplicate nr).

The combined technique scales reasonably well, but can explode
in many cases. there are many ways to improve this. some ideas:

- An iterative deepening approach, merging redundant duplicates after each
deepening

- Add and propagate filters across variables. e.g. `a+1;
a=b` implies that `a` and `b` must be of a type that implements
`__add__`.

A complementary but very practical approach to (greatly)
improve scalability would be to profile programs before compiling
them, resulting in quite precise (lower bound) type information. type
inference can then be used to 'fill in the gaps'.


iterative_dataflow_analysis():

    FORWARD PHASE
        - propagate types along constraint graph (propagate())
        - all the while creating function duplicates using the cartesian
          product algorithm(cpa())
        - when creating a function duplicate, fill in allocation points
          with correct type (ifa_seed_template())

    BACKWARD PHASE
        - determine classes to be duplicated, according to found imprecision
          points (ifa())
        - from imprecision points, follow the constraint graph (backwards)
          to find involved allocation points
        - duplicate classes, and spread them over these allocation points

    CLEANUP
        - quit if no further imprecision points (ifa() did not find anything)
        - otherwise, restore the constraint graph to its original state and restart
        - all the while maintaining types for each allocation point in gx.alloc_info

Update: we now analyze programs incrementally, adding several functions and redoing
the full analysis each time. This seems to greatly help the CPA from exploding
early on.


"""

import ast
import itertools
import logging
import random
import sys

from . import ast_utils
from . import error
from . import python
from . import utils

from typing import TYPE_CHECKING, Optional, List, Tuple, Any

if TYPE_CHECKING:
    from . import config
    from . import graph

logger = logging.getLogger("infer")
ifa_logger = logging.getLogger("infer.ifa")


INCREMENTAL = True
INCREMENTAL_FUNCS = 5
INCREMENTAL_DATA = True
INCREMENTAL_ALLOCS = 1
MAXITERS = 30
CPA_LIMIT = 10


class CNode:
    __slots__ = [
        "gx",
        "thing",
        "dcpa",
        "cpa",
        "fakefunc",
        "parent",
        "defnodes",
        "mv",
        "constructor",
        "copymetoo",
        "lambdawrapper",
        "in_",
        "out",
        "fout",
        "in_list",
        "callfuncs",
        "nodecp",
        "paths",
        "csites",
        "assignhop",
        "temp1",
        "temp2",
        "subs",
    ]

    def __init__(
        self,
        gx: "config.GlobalInfo",
        thing,
        dcpa: int = 0,
        cpa: int = 0,
        parent = None,
        mv: Optional["graph.ModuleVisitor"] = None,
    ):
        self.gx = gx
        self.thing = thing
        self.dcpa = dcpa
        self.cpa = cpa
        self.fakefunc = None
        if isinstance(parent, python.Class):  # XXX
            parent = None
        self.parent = parent
        self.defnodes = (
            False  # if callnode, notification nodes were made for default arguments
        )
        self.mv = mv
        self.constructor = False  # allocation site
        self.copymetoo = False
        self.lambdawrapper = None

        self.gx.cnode[self.thing, self.dcpa, self.cpa] = self

        # --- in, outgoing constraints

        self.in_: set[CNode] = set()  # incoming nodes
        self.out: set[CNode] = set()  # outgoing nodes
        self.fout: set[CNode] = set()  # unreal outgoing edges, used in ifa

        # --- iterative dataflow analysis

        self.in_list = 0  # node in work-list
        self.callfuncs: List[Any] = []  # callfuncs to which node is object/argument

        self.nodecp: set[Tuple] = set()  # already analyzed cp's # XXX kill!?

        # --- add node to surrounding non-listcomp function
        if parent:  # do this only once! (not when copying)
            while parent and isinstance(parent, python.Function) and parent.listcomp:
                parent = parent.parent
            if isinstance(parent, python.Function):
                if self not in parent.nodes:
                    parent.nodes.add(self)
                    parent.nodes_ordered.append(self)

    def copy(self, dcpa, cpa, worklist=None):  # XXX to infer.py
        # if not self.mv.module.builtin: print 'copy', self

        if (self.thing, dcpa, cpa) in self.gx.cnode:
            return self.gx.cnode[self.thing, dcpa, cpa]

        newnode = CNode(self.gx, self.thing, dcpa, cpa, mv=self.mv)

        newnode.callfuncs = self.callfuncs[:]  # XXX no copy?
        newnode.constructor = self.constructor
        newnode.copymetoo = self.copymetoo
        newnode.parent = self.parent

        add_to_worklist(worklist, newnode)

        if (
            self.constructor
            or self.copymetoo
            or isinstance(self.thing, (ast.Not, ast.Compare))
        ):  # XXX XXX
            self.gx.types[newnode] = self.gx.types[self].copy()
        else:
            self.gx.types[newnode] = set()
        return newnode

    def types(self):
        if self in self.gx.types:
            return self.gx.types[self]
        else:
            return set()  # XXX

    def __repr__(self):
        return repr((self.thing, self.dcpa, self.cpa))


def DEBUG(gx: "config.GlobalInfo", level):
    return gx.debug_level >= level


def nrargs(gx: "config.GlobalInfo", node):
    if inode(gx, node).lambdawrapper:
        return inode(gx, node).lambdawrapper.largs
    return len(node.args)


def called(func):
    return bool([cpas for cpas in func.cp.values() if cpas])


def get_types(gx: "config.GlobalInfo", expr, node, merge):
    types = set()
    if merge:
        if expr.func in merge:
            types = merge[expr.func]
    elif node:
        node = (expr.func, node.dcpa, node.cpa)
        if node in gx.cnode:
            types = gx.cnode[node].types()
    return types


def get_starargs(node):
    if hasattr(node, "starargs"):
        return node.starargs

    for arg in node.args:
        if arg.__class__.__name__ == "Starred":
            return arg.value


def is_anon_callable(gx: "config.GlobalInfo", expr, node, merge=None):
    types = get_types(gx, expr, node, merge)
    anon = bool([t for t in types if isinstance(t[0], python.Function)])
    call = bool(
        [
            t
            for t in types
            if isinstance(t[0], python.Class) and "__call__" in t[0].funcs
        ]
    )
    return anon, call


def parent_func(gx: "config.GlobalInfo", thing):
    parent = inode(gx, thing).parent
    while parent:
        if not isinstance(parent, python.Function) or not parent.listcomp:
            if not isinstance(parent, python.StaticClass):
                return parent
        parent = parent.parent


def analyze_args(
    gx: "config.GlobalInfo", expr, func, node=None, skip_defaults=False, merge=None
):
    (
        objexpr,
        ident,
        direct_call,
        method_call,
        constructor,
        parent_constr,
        anon_func,
    ) = analyze_callfunc(gx, expr, node, merge)

    args = []
    kwdict = {}
    for a in expr.args:
        args.append(a)
    for a in expr.keywords:
        kwdict[a.arg] = a.value
    formal_args = func.formals[:]
    if func.node.args.vararg:
        formal_args = formal_args[:-1]
    default_start = len(formal_args) - len(func.defaults)

    if ident in ["__getattr__", "__setattr__"]:  # property?
        args = args[1:]

    if (method_call or constructor) and not (parent_constr or anon_func):  # XXX
        args = [None] + args

    argnr = 0
    actuals, formals, defaults = [], [], []
    missing = False
    for i, formal in enumerate(formal_args):
        if formal in kwdict:
            actuals.append(kwdict[formal])
            formals.append(formal)
        elif formal.startswith("__kw_") and formal[5:] in kwdict:
            actuals.insert(0, kwdict[formal[5:]])
            formals.insert(0, formal)
        elif argnr < len(args) and not formal.startswith("__kw_"):
            actuals.append(args[argnr])
            argnr += 1
            formals.append(formal)
        elif i >= default_start:
            if not skip_defaults:
                default = func.defaults[i - default_start]
                if formal.startswith("__kw_"):
                    actuals.insert(0, default)
                    formals.insert(0, formal)
                else:
                    actuals.append(default)
                    formals.append(formal)
                defaults.append(default)
        else:
            missing = True
    extra = args[argnr:]

    _error = (
        (missing or extra)
        and not func.node.args.vararg
        and not func.node.args.kwarg
        and not get_starargs(expr)
        and func.lambdanr is None
        and expr not in gx.lambdawrapper
    )  # XXX

    if func.node.args.vararg:
        for arg in extra:
            actuals.append(arg)
            formals.append(func.formals[-1])

    return actuals, formals, defaults, extra, _error


def connect_actual_formal(gx, expr, func, parent_constr=False, merge=None):
    pairs = []

    actuals = [a for a in expr.args if not isinstance(a, ast.keyword)]
    if isinstance(func.parent, python.Class):
        formals = [f for f in func.formals if f != "self"]
    else:
        formals = [f for f in func.formals]

    if parent_constr:
        actuals = actuals[1:]

    skip_defaults = (
        False  # XXX investigate and further narrow down cases where we want to skip
    )
    if (
        (
            func.mv.module.ident
            in [
                "time",
                "string",
                "collections",
                "bisect",
                "array",
                "math",
                "cStringIO",
                "getopt",
            ]
        )
        or (func.mv.module.ident == "random" and func.ident == "randrange")
        or (
            func.mv.module.ident == "builtin"
            and func.ident not in ("sort", "sorted", "min", "max", "__print", "zip")
        )
    ):
        skip_defaults = True

    actuals, formals, _, extra, _error = analyze_args(
        gx, expr, func, skip_defaults=skip_defaults, merge=merge
    )

    for actual, formal in zip(actuals, formals):
        if not (isinstance(func.parent, python.Class) and formal == "self"):
            pairs.append((actual, func.vars[formal]))
    return pairs, len(extra), _error


# --- return list of potential call targets
def callfunc_targets(gx: "config.GlobalInfo", node, merge):
    (
        objexpr,
        ident,
        direct_call,
        method_call,
        constructor,
        parent_constr,
        anon_func,
    ) = analyze_callfunc(gx, node, merge=merge)
    funcs = []

    if node.func in merge and [
        t for t in merge[node.func] if isinstance(t[0], python.Function)
    ]:  # anonymous function call
        funcs = [t[0] for t in merge[node.func] if isinstance(t[0], python.Function)]

    elif constructor:
        if ident in ("list", "tuple", "set", "frozenset") and nrargs(gx, node) == 1:
            funcs = [constructor.funcs["__inititer__"]]
        elif (ident, nrargs(gx, node)) in (
            ("dict", 1),
            ("defaultdict", 2),
        ):  # XXX merge infer.redirect
            funcs = [constructor.funcs["__initdict__"]]  # XXX __inititer__?
        elif sys.platform == "win32" and "__win32__init__" in constructor.funcs:
            funcs = [constructor.funcs["__win32__init__"]]
        elif "__init__" in constructor.funcs:
            funcs = [constructor.funcs["__init__"]]

    elif parent_constr:
        if ident != "__init__":
            cl = inode(gx, node).parent.parent
            funcs = [cl.funcs[ident]]

    elif direct_call:
        funcs = [direct_call]

    elif method_call:
        classes = set(t[0] for t in merge[objexpr] if isinstance(t[0], python.Class))
        funcs = [cl.funcs[ident] for cl in classes if ident in cl.funcs]

    return funcs


# --- analyze call expression: namespace, method call, direct call/constructor..
def analyze_callfunc(
    gx: "config.GlobalInfo", node, node2=None, merge=None
):  # XXX generate target list XXX uniform python.Variable system! XXX node2, merge?
    # print 'analyze callnode', ast.dump(node), inode(gx, node).parent
    cnode = inode(gx, node)
    mv = cnode.mv
    namespace, objexpr, method_call, parent_constr = mv.module, None, False, False
    constructor, direct_call, ident = None, None, None

    # anon func call XXX refactor as __call__ method call below
    anon_func, is_callable = is_anon_callable(gx, node, node2, merge)
    if is_callable:
        method_call, objexpr, ident = True, node.func, "__call__"
        return (
            objexpr,
            ident,
            direct_call,
            method_call,
            constructor,
            parent_constr,
            anon_func,
        )

    # method call
    if isinstance(node.func, ast.Attribute):
        objexpr, ident = node.func.value, node.func.attr
        cl, module = python.lookup_class_module(objexpr, mv, cnode.parent)

        if cl:
            # staticmethod call
            if ident in cl.staticmethods:
                direct_call = cl.funcs[ident]
                return (
                    objexpr,
                    ident,
                    direct_call,
                    method_call,
                    constructor,
                    parent_constr,
                    anon_func,
                )

            # ancestor call
            elif ident not in ["__setattr__", "__getattr__"] and cnode.parent:
                thiscl = cnode.parent.parent
                if isinstance(thiscl, python.Class) and cl.ident in (
                    x.ident for x in thiscl.ancestors_upto(None)
                ):  # XXX
                    if python.lookup_implementor(cl, ident):
                        parent_constr = True
                        ident = (
                            ident + python.lookup_implementor(cl, ident) + "__"
                        )  # XXX change data structure
                        return (
                            objexpr,
                            ident,
                            direct_call,
                            method_call,
                            constructor,
                            parent_constr,
                            anon_func,
                        )

        if module:  # XXX elif?
            namespace, objexpr = module, None
        else:
            method_call = True

    elif isinstance(node.func, ast.Name):
        ident = node.func.id

    # direct [constructor] call
    if isinstance(node.func, ast.Name) or namespace != mv.module:
        if isinstance(node.func, ast.Name):
            if python.lookup_var(ident, cnode.parent, mv):
                return (
                    objexpr,
                    ident,
                    direct_call,
                    method_call,
                    constructor,
                    parent_constr,
                    anon_func,
                )
        if ident in namespace.mv.classes:
            constructor = namespace.mv.classes[ident]
        elif ident in namespace.mv.funcs:
            direct_call = namespace.mv.funcs[ident]
        elif ident in namespace.mv.ext_classes:
            constructor = namespace.mv.ext_classes[ident]
        elif ident in namespace.mv.ext_funcs:
            direct_call = namespace.mv.ext_funcs[ident]
        else:
            if namespace != mv.module:
                return objexpr, ident, None, False, None, False, False

    return (
        objexpr,
        ident,
        direct_call,
        method_call,
        constructor,
        parent_constr,
        anon_func,
    )


# --- merge constraint network along combination of given dimensions (dcpa, cpa, inheritance)
# e.g. for annotation we merge everything; for code generation, we might want to create specialized code
def merged(gx: "config.GlobalInfo", nodes, inheritance=False):
    merge: dict[Any, set[Tuple[Any, int]]] = {}

    if inheritance:  # XXX do we really need this crap
        mergeinh = merged(gx, [n for n in nodes if n.thing in gx.inherited])
        mergenoinh = merged(gx, [n for n in nodes if n.thing not in gx.inherited])

    for node in nodes:
        # --- merge node types
        sortdefault = merge.setdefault(node.thing, set())
        sortdefault.update(gx.types[node])

        # --- merge inheritance nodes
        if inheritance:
            inh = gx.inheritance_relations.get(node.thing, [])

            # merge function variables with their inherited versions (we don't customize!)
            if isinstance(node.thing, python.Variable) and isinstance(
                node.thing.parent, python.Function
            ):
                var = node.thing
                for inhfunc in gx.inheritance_relations.get(var.parent, []):
                    if var.name in inhfunc.vars:
                        if inhfunc.vars[var.name] in mergenoinh:
                            sortdefault.update(mergenoinh[inhfunc.vars[var.name]])
                for inhvar in gx.inheritance_temp_vars.get(var, []):  # XXX more general
                    if inhvar in mergenoinh:
                        sortdefault.update(mergenoinh[inhvar])

            # node is not a function variable
            else:
                for n in inh:
                    if n in mergeinh:  # XXX ook mergenoinh?
                        sortdefault.update(mergeinh[n])
    return merge


def inode(gx: "config.GlobalInfo", node):
    return gx.cnode[node, 0, 0]


def add_constraint(gx: "config.GlobalInfo", a, b, worklist=None):
    gx.constraints.add((a, b))
    in_out(a, b)
    add_to_worklist(worklist, a)


def in_out(a, b):
    a.out.add(b)
    b.in_.add(a)


def add_to_worklist(worklist, node):  # XXX to infer.py
    if worklist is not None and not node.in_list:
        worklist.append(node)
        node.in_list = 1


def class_copy(gx: "config.GlobalInfo", cl, dcpa):
    for var in cl.vars.values():  # XXX
        if inode(gx, var) not in gx.types:
            continue  # XXX research later

        inode(gx, var).copy(dcpa, 0)
        gx.types[gx.cnode[var, dcpa, 0]] = inode(gx, var).types().copy()

        for n in inode(gx, var).in_:  # XXX
            if isinstance(n.thing, (ast.Num, ast.Str)):
                add_constraint(gx, n, gx.cnode[var, dcpa, 0])

    for func in cl.funcs.values():
        if (
            cl.mv.module.ident == "builtin"
            and cl.ident != "__iter"
            and func.ident == "__iter__"
        ):  # XXX hack for __iter__:__iter()
            itercl = python.def_class(gx, "__iter")
            gx.alloc_info[func.ident, ((cl, dcpa),), func.returnexpr[0]] = (
                itercl,
                itercl.dcpa,
            )
            class_copy(gx, itercl, dcpa)
            itercl.dcpa += 1

        func_copy(gx, func, dcpa, 0)


# --- use dcpa=0,cpa=0 mold created by module visitor to duplicate function


def func_copy(gx: "config.GlobalInfo", func, dcpa, cpa, worklist=None, cart=None):
    # print 'funccopy', func, cart, dcpa, cpa

    # --- copy local end points of each constraint
    for a, b in func.constraints:
        if (
            not (
                isinstance(a.thing, python.Variable)
                and parent_func(gx, a.thing) != func
            )
            and a.dcpa == 0
        ):
            a = a.copy(dcpa, cpa, worklist)
        if (
            not (
                isinstance(b.thing, python.Variable)
                and parent_func(gx, b.thing) != func
            )
            and b.dcpa == 0
        ):
            b = b.copy(dcpa, cpa, worklist)

        add_constraint(gx, a, b, worklist)

    # --- copy other nodes
    for node in func.nodes:
        node.copy(dcpa, cpa, worklist)

    # --- iterative flow analysis: seed allocation sites in new template
    ifa_seed_template(gx, func, cart, dcpa, cpa, worklist)


# --- iterative dataflow analysis
def propagate(gx: "config.GlobalInfo"):
    logger.debug("propagate")

    # --- initialize working sets
    worklist: list[CNode] = []
    changed = set()
    for node in gx.types:
        if gx.types[node]:
            add_to_worklist(worklist, node)
        expr = node.thing
        if (
            isinstance(expr, ast.Call) and not expr.args
        ) or expr in gx.lambdawrapper:  # XXX
            changed.add(node)

    for node in changed:
        cpa(gx, node, worklist)

    builtins = set(gx.builtins)
    types = gx.types

    # --- iterative dataflow analysis
    while worklist:
        callnodes = set()
        while worklist:
            a = worklist.pop(0)
            a.in_list = 0

            for callfunc in a.callfuncs:
                t = (callfunc, a.dcpa, a.cpa)
                if t in gx.cnode:
                    callnodes.add(gx.cnode[t])

            for b in a.out.copy():  # XXX can change...?
                # for builtin types, the set of instance variables is known, so do not flow into non-existent ones # XXX ifa
                if isinstance(b.thing, python.Variable) and isinstance(
                    b.thing.parent, python.Class
                ):
                    parent_ident = b.thing.parent.ident
                    if parent_ident in builtins:
                        if parent_ident in [
                            "int_",
                            "float_",
                            "str_",
                            "none",
                            "bool_",
                            "bytes_",
                        ]:
                            continue
                        elif (
                            parent_ident
                            in [
                                "list",
                                "tuple",
                                "frozenset",
                                "set",
                                "file",
                                "__iter",
                                "deque",
                                "array",
                            ]
                            and b.thing.name != "unit"
                        ):
                            continue
                        elif parent_ident in (
                            "dict",
                            "defaultdict",
                        ) and b.thing.name not in ["unit", "value"]:
                            continue
                        elif parent_ident == "tuple2" and b.thing.name not in [
                            "unit",
                            "first",
                            "second",
                        ]:
                            continue

                typesa = types[a]
                typesb = types[b]
                oldsize = len(typesb)

                typesb.update(typesa)
                if len(typesb) > oldsize:
                    add_to_worklist(worklist, b)

        for callnode in callnodes:
            cpa(gx, callnode, worklist)


# --- determine cartesian product of possible function and argument types
def possible_functions(gx: "config.GlobalInfo", node, analysis):
    expr = node.thing

    # --- determine possible target functions
    (
        objexpr,
        ident,
        direct_call,
        method_call,
        constructor,
        parent_constr,
        anon_func,
    ) = analysis

    funcs: List[Tuple['python.Function', int, Optional[Tuple['python.Class', int]]]] = []

    if anon_func:
        # anonymous call
        types = gx.cnode[expr.func, node.dcpa, node.cpa].types()
        types = [
            t for t in types if isinstance(t[0], python.Function)
        ]  # XXX XXX analyse per t, sometimes class, sometimes function..

        if list(types)[0][0].parent:  # method reference XXX merge below?
            funcs = [
                (f[0], f[1], (f[0].parent, f[1])) for f in types
            ]  # node.dcpa: connect to right dcpa duplicate version
        else:  # function reference
            funcs = [
                (f[0], f[1], None) for f in types
            ]  # function call: only one version; no objtype

    elif constructor:
        funcs = [
            (t[0].funcs["__init__"], t[1], t)
            for t in node.types()
            if "__init__" in t[0].funcs
        ]

    elif parent_constr:
        objtypes = gx.cnode[
            python.lookup_var("self", node.parent, node.mv), node.dcpa, node.cpa
        ].types()
        funcs = [
            (t[0].funcs[ident], t[1], None) for t in objtypes if ident in t[0].funcs
        ]

    elif direct_call:
        funcs = [(direct_call, 0, None)]

    elif method_call:
        objtypes = gx.cnode[objexpr, node.dcpa, node.cpa].types()
        objtypes = [t for t in objtypes if not isinstance(t[0], python.Function)]  # XXX

        funcs = [
            (t[0].funcs[ident], t[1], t)
            for t in objtypes
            if ident in t[0].funcs
            and not (isinstance(t[0], python.Class) and ident in t[0].staticmethods)
        ]

    return funcs


def possible_argtypes(gx, node, funcs, analysis, worklist):
    expr = node.thing
    (
        objexpr,
        ident,
        direct_call,
        method_call,
        constructor,
        parent_constr,
        anon_func,
    ) = analysis
    if funcs:
        func = funcs[0][0]  # XXX

    args = []
    starargs = get_starargs(expr)
    if starargs:  # XXX
        args = [starargs]
    elif funcs and not func.node:  # XXX getattr, setattr
        args = expr.args
    elif funcs:
        actuals, formals, used_defaults, varargs, _ = analyze_args(gx, expr, func, node)

        if not node.defnodes:
            for i, default in enumerate(used_defaults):
                defnode = CNode(
                    gx,
                    (inode(gx, node.thing), i),
                    node.dcpa,
                    node.cpa,
                    parent=func,
                    mv=node.mv,
                )
                gx.types[defnode] = set()
                defnode.callfuncs.append(node.thing)
                add_constraint(
                    gx, gx.cnode[default, 0, 0], defnode, worklist
                )  # XXX bad place
        node.defnodes = True

        for act, form in zip(actuals, formals):
            if parent_constr or not (
                isinstance(func.parent, python.Class) and form == "self"
            ):  # XXX merge
                args.append(act)

    argtypes = []
    for arg in args:
        if (arg, node.dcpa, node.cpa) in gx.cnode:
            argtypes.append(gx.cnode[arg, node.dcpa, node.cpa].types())
        else:
            argtypes.append(inode(gx, arg).types())  # XXX def arg?

    # store arg count for wrappers to builtin refs
    if funcs and (func.lambdawrapper or node.thing in gx.lambdawrapper):
        while argtypes and not argtypes[-1]:
            argtypes = argtypes[:-1]
        if func.lambdawrapper:
            if starargs and node.parent and node.parent.node.args.vararg:
                func.largs = (
                    node.parent.xargs[node.dcpa, node.cpa]
                    - len(node.parent.formals)
                    + 1
                )
            else:
                func.largs = len(argtypes)

    return argtypes


def cartesian_product(gx: "config.GlobalInfo", node, analysis, worklist):
    funcs = possible_functions(gx, node, analysis)
    if not funcs:
        return []
    argtypes = possible_argtypes(gx, node, funcs, analysis, worklist)
    alltypes = [funcs] + argtypes
    return list(itertools.product(*alltypes))


def redirect(
    gx: "config.GlobalInfo",
    c,
    dcpa,
    func,
    callfunc,
    ident,
    callnode,
    direct_call,
    constructor,
):
    # redirect based on number of arguments (__%s%d syntax in builtins)
    if func.mv.module.builtin:
        if isinstance(func.parent, python.Class):
            funcs = func.parent.funcs
        else:
            funcs = func.mv.funcs
        redir = "__%s%d" % (
            func.ident,
            len(
                [kwarg for kwarg in callfunc.args if not isinstance(kwarg, ast.keyword)]
            ),
        )
        func = funcs.get(redir, func)

    # staticmethod
    if (
        isinstance(func.parent, python.Class)
        and func.ident in func.parent.staticmethods
    ):
        dcpa = 1

    # dict.__init__
    if constructor and (ident, nrargs(gx, callfunc)) in (
        ("dict", 1),
        ("defaultdict", 2),
    ):
        clnames = [x[0].ident for x in c if isinstance(x[0], python.Class)]
        if "dict" in clnames or "defaultdict" in clnames:
            func = list(callnode.types())[0][0].funcs["__initdict__"]
        else:
            func = list(callnode.types())[0][0].funcs["__inititer__"]

    # dict.update
    if (
        func.ident == "update"
        and isinstance(func.parent, python.Class)
        and func.parent.ident in ("dict", "defaultdict")
    ):
        clnames = [x[0].ident for x in c if isinstance(x[0], python.Class)]
        if not ("dict" in clnames or "defaultdict" in clnames):
            func = func.parent.funcs["updateiter"]

    # list, tuple
    if (
        constructor
        and ident in ("list", "tuple", "set", "frozenset")
        and nrargs(gx, callfunc) == 1
    ):
        func = list(callnode.types())[0][0].funcs["__inititer__"]  # XXX use __init__?

    # array
    if constructor and ident == "array" and isinstance(callfunc.args[0], ast.Str):
        typecode = callfunc.args[0].s
        array_type = None
        if typecode in "bBhHiIlL":
            array_type = "int"
        elif typecode == "c":
            array_type = "str"
        elif typecode in "fd":
            array_type = "float"
        if array_type is not None:
            func = list(callnode.types())[0][0].funcs["__init_%s__" % array_type]

    # tuple2.__getitem__(0/1) -> __getfirst__/__getsecond__
    if (
        isinstance(callfunc.func, ast.Attribute)
        and callfunc.func.attr in ("__getitem__", "__getunit__")
        and isinstance(callfunc.args[0], ast.Num)
        and callfunc.args[0].n in (0, 1)
        and func.parent.mv.module.builtin
        and func.parent.ident == "tuple2"
    ):
        if callfunc.args[0].n == 0:
            func = func.parent.funcs["__getfirst__"]
        else:
            func = func.parent.funcs["__getsecond__"]

    # property
    if isinstance(callfunc.func, ast.Attribute) and callfunc.func.attr in [
        "__setattr__",
        "__getattr__",
    ]:
        if (
            isinstance(func.parent, python.Class)
            and callfunc.args
            and callfunc.args[0].s in func.parent.properties
        ):
            arg = callfunc.args[0].s
            if callfunc.func.attr == "__setattr__":
                func = func.parent.funcs[func.parent.properties[arg][1]]
            else:
                func = func.parent.funcs[func.parent.properties[arg][0]]
            c = c[1:]

    # win32
    if (
        sys.platform == "win32"
        and func.mv.module.builtin
        and isinstance(func.parent, python.Class)
        and "__win32" + func.ident in func.parent.funcs
    ):
        func = func.parent.funcs["__win32" + func.ident]

    return c, dcpa, func


# --- cartesian product algorithm; adds interprocedural constraints


def cpa(gx: "config.GlobalInfo", callnode, worklist):
    analysis = analyze_callfunc(gx, callnode.thing, callnode)
    cp = cartesian_product(gx, callnode, analysis, worklist)
    if not cp:
        return
    if len(cp) > gx.cpa_limit and not gx.cpa_clean:
        gx.cpa_limited = True
        return []
    (
        objexpr,
        ident,
        direct_call,
        method_call,
        constructor,
        parent_constr,
        anon_func,
    ) = analysis

    # --- iterate over argument type combinations
    for c in cp:
        (func, dcpa, objtype), c = c[0], c[1:]

        if INCREMENTAL:
            if (
                not func.mv.module.builtin
                and func not in gx.added_funcs_set
                and func.ident not in ["__getattr__", "__setattr__"]
            ):
                if INCREMENTAL_DATA:
                    if gx.added_allocs >= INCREMENTAL_ALLOCS:
                        continue
                if gx.added_funcs >= INCREMENTAL_FUNCS:
                    continue
                gx.added_funcs += 1
                gx.added_funcs_set.add(func)
                logger.debug("adding %s", func)

        if objtype:
            objtype = (objtype,)
        else:
            objtype = ()

        # redirect in special cases
        callfunc = callnode.thing
        c, dcpa, func = redirect(
            gx, c, dcpa, func, callfunc, ident, callnode, direct_call, constructor
        )

        # already connected to template
        if (func,) + objtype + c in callnode.nodecp:
            continue
        callnode.nodecp.add((func,) + objtype + c)

        # create new template
        if dcpa not in func.cp or c not in func.cp[dcpa]:
            create_template(gx, func, dcpa, c, worklist)
        cpa = func.cp[dcpa][c]
        func.xargs[dcpa, cpa] = len(c)

        # __getattr__, __setattr__
        if connect_getsetattr(gx, func, callnode, callfunc, dcpa, worklist):
            continue

        # connect actuals and formals
        actuals_formals(
            gx, callfunc, func, callnode, dcpa, cpa, objtype + c, analysis, worklist
        )

        # connect call and return expressions
        if func.retnode and not constructor:
            retnode = gx.cnode[func.retnode.thing, dcpa, cpa]
            add_constraint(gx, retnode, callnode, worklist)


def connect_getsetattr(
    gx: "config.GlobalInfo", func, callnode, callfunc, dcpa, worklist
):
    if (
        isinstance(callfunc.func, ast.Attribute)
        and callfunc.func.attr in ["__setattr__", "__getattr__"]
        and not (
            isinstance(func.parent, python.Class)
            and callfunc.args
            and callfunc.args[0].s in func.parent.properties
        )
    ):
        varname = callfunc.args[0].s
        parent = func.parent

        var = default_var(
            gx, varname, parent, worklist, mv=parent.module.mv
        )  # XXX always make new var??
        inode(gx, var).copy(dcpa, 0, worklist)

        if gx.cnode[var, dcpa, 0] not in gx.types:
            gx.types[gx.cnode[var, dcpa, 0]] = set()

        gx.cnode[var, dcpa, 0].mv = parent.module.mv  # XXX move into default_var

        if callfunc.func.attr == "__setattr__":
            add_constraint(
                gx,
                gx.cnode[callfunc.args[1], callnode.dcpa, callnode.cpa],
                gx.cnode[var, dcpa, 0],
                worklist,
            )
        else:
            add_constraint(gx, gx.cnode[var, dcpa, 0], callnode, worklist)
        return True
    return False


def create_template(gx: "config.GlobalInfo", func, dcpa, c, worklist):
    # --- unseen cartesian product: create new template
    if dcpa not in func.cp:
        func.cp[dcpa] = {}
    func.cp[dcpa][c] = cpa = len(func.cp[dcpa])  # XXX +1

    if not func.mv.module.builtin and func.ident not in ["__getattr__", "__setattr__"]:
        logger.debug("template (%s, %s) %s", func, dcpa, c)

    gx.templates += 1
    func_copy(gx, func, dcpa, cpa, worklist, c)


def actuals_formals(
    gx: "config.GlobalInfo", expr, func, node, dcpa, cpa, types, analysis, worklist
):
    (
        objexpr,
        ident,
        direct_call,
        method_call,
        constructor,
        parent_constr,
        anon_func,
    ) = analysis

    starargs = get_starargs(expr)
    if starargs:  # XXX only in lib/
        formals = func.formals
        actuals = len(formals) * [starargs]
        types = len(formals) * types
    else:
        actuals, formals, _, varargs, _error = analyze_args(gx, expr, func, node)
        if _error:
            return

    for actual, formal, formaltype in zip(actuals, formals, types):
        formalnode = gx.cnode[func.vars[formal], dcpa, cpa]

        if (
            formaltype[1] != 0
        ):  # ifa: remember dataflow information for non-simple types
            if actual is None:
                if constructor:
                    objexpr = node.thing

                if method_call or constructor:
                    formalnode.in_.add(gx.cnode[objexpr, node.dcpa, node.cpa])
            else:
                if actual in func.defaults:
                    formalnode.in_.add(gx.cnode[actual, 0, 0])
                else:
                    formalnode.in_.add(gx.cnode[actual, node.dcpa, node.cpa])

        gx.types[formalnode].add(formaltype)
        add_to_worklist(worklist, formalnode)


# --- iterative flow analysis: after each iteration, detect imprecisions, and split involved contours


def ifa(gx: "config.GlobalInfo"):
    logger.debug("ifa")
    split: List[Tuple] = []  # [(set of creation nodes, new type number), ..]

    allcsites: dict[Tuple['python.Class', int], set[CNode]] = {}
    for n, types in gx.types.items():
        if not n.in_:
            for cl, dcpa in types:
                allcsites.setdefault((cl, dcpa), set()).add(n)

    for cl in ifa_classes_to_split(gx):
        ifa_logger.debug("IFA: --- class %s ---", cl.ident)
        cl.newdcpa = cl.dcpa
        vars = [cl.vars[name] for name in cl.tvar_names() if name in cl.vars]
        classes_nr, nr_classes = ifa_class_types(gx, cl, vars)
        for dcpa in range(1, cl.dcpa):
            if (
                ifa_split_vars(
                    gx, cl, dcpa, vars, nr_classes, classes_nr, split, allcsites
                )
                is not None
            ):
                ifa_logger.debug("IFA found splits, return")
                return split
    ifa_logger.debug("IFA final return")
    return split


def ifa_split_vars(
    gx: "config.GlobalInfo", cl, dcpa, vars, nr_classes, classes_nr, split, allcsites
):
    for varnum, var in enumerate(vars):
        if (var, dcpa, 0) not in gx.cnode:
            continue
        node = gx.cnode[var, dcpa, 0]
        (
            creation_points,
            paths,
            assignsets,
            allnodes,
            csites,
            emptycsites,
        ) = ifa_flow_graph(gx, cl, dcpa, node, allcsites)
        ifa_logger.debug(
            "IFA visit var %s.%s, %d, csites %d", cl.ident, var.name, dcpa, len(csites)
        )
        if len(csites) + len(emptycsites) == 1:
            continue
        if (
            len(merge_simple_types(gx, gx.types[node])) > 1 and len(assignsets) > 1
        ) or (
            assignsets and emptycsites
        ):  # XXX move to split_no_conf
            ifa_split_no_confusion(
                gx,
                cl,
                dcpa,
                varnum,
                classes_nr,
                nr_classes,
                csites,
                emptycsites,
                allnodes,
                split,
            )
        if split:
            break
        for node in allnodes:
            if not ifa_confluence_point(node, creation_points):
                continue
            if not node.thing.formal_arg and not isinstance(
                node.thing.parent, python.Class
            ):
                continue
            remaining = ifa_determine_split(node, allnodes)
            if len(remaining) < 2 or len(remaining) >= 10:
                continue
            # --- if it exists, perform actual splitting
            ifa_logger.debug("IFA normal split, remaining:", len(remaining))
            for splitsites in remaining[1:]:
                ifa_split_class(cl, dcpa, splitsites, split)
            return split

        # --- try to partition csites across paths
        prt: dict[frozenset[Any], List[Tuple[Any, int, int]]] = {}
        for c in csites:
            tspaths = set()
            for p in c.paths:
<<<<<<< HEAD
                ts.update(p)
            fs = frozenset(ts)
            if fs not in prt:
                prt[fs] = []
            prt[fs].append(c)
=======
                tspaths.update(p)
            ts = frozenset(tspaths)
            if ts not in prt:
                prt[ts] = []
            prt[ts].append(c)
>>>>>>> 71ba0362
        if len(prt) > 1:
            ifa_logger.debug("IFA partition csites: %s", list(prt.values())[0])
            ifa_split_class(cl, dcpa, list(prt.values())[0], split)

        # --- if all else fails, perform wholesale splitting
        elif len(paths) > 1 and 1 < len(csites) < 10:
            ifa_logger.debug("IFA wholesale splitting, csites: %d", len(csites))
            for csite in csites[1:]:
                ifa_split_class(cl, dcpa, [csite], split)
            return split


def ifa_split_no_confusion(
    gx: "config.GlobalInfo",
    cl,
    dcpa,
    varnum,
    classes_nr,
    nr_classes,
    csites,
    emptycsites,
    allnodes,
    split,
):
    """creation sites on single path: split them off, possibly reusing contour"""
    attr_types = list(nr_classes[dcpa])
    noconf = set([n for n in csites if len(n.paths) == 1] + emptycsites)
    others = len(csites) + len(emptycsites) - len(noconf)
    subtype_csites: dict[Tuple, List[CNode]] = {}
    for node in noconf:
        if node.paths:
            assign_set = node.paths[0]
        else:
            assign_set = frozenset()
        if attr_types[varnum] == assign_set:
            others += 1
        else:
            subtype_list = attr_types[:]
            subtype_list[varnum] = assign_set
            subtype = tuple(subtype_list)
            try:
                subtype_csites[subtype].append(node)
            except KeyError:
                subtype_csites[subtype] = [node]
    for subtype, csites in subtype_csites.items():
        if subtype in classes_nr:  # reuse contour
            nr = classes_nr[subtype]
            split.append((cl, dcpa, csites, nr))
            cl.splits[nr] = dcpa
        else:  # create new contour
            classes_nr[subtype] = cl.newdcpa
            ifa_split_class(cl, dcpa, csites, split)
    if subtype_csites:
        ifa_logger.debug("IFA found simple split: %s", subtype_csites.keys())


def ifa_class_types(gx: "config.GlobalInfo", cl, vars):
    """create table for previously deduced types"""
    classes_nr, nr_classes = {}, {}
    for dcpa in range(1, cl.dcpa):
        attr_types_list = []  # XXX merge with ifa_merge_contours.. sep func?
        for var in vars:
            if (var, dcpa, 0) in gx.cnode:
                attr_types_list.append(
                    merge_simple_types(gx, gx.cnode[var, dcpa, 0].types())
                )
            else:
                attr_types_list.append(frozenset())
        attr_types = tuple(attr_types_list)
        if all(attr_types):
            ifa_logger.debug(
                "IFA %s: %s",
                dcpa,
                list(zip([var.name for var in vars], map(list, attr_types))),
            )
        nr_classes[dcpa] = attr_types
        classes_nr[attr_types] = dcpa
    return classes_nr, nr_classes


def ifa_determine_split(node, allnodes):
    """determine split along incoming dataflow edges"""
    remaining = [
        incoming.csites.copy() for incoming in node.in_ if incoming in allnodes
    ]
    # --- try to clean out larger collections, if subsets are in smaller ones
    for i, seti in enumerate(remaining):
        for setj in remaining[i + 1 :]:
            in_both = seti.intersection(setj)
            if in_both:
                if len(seti) > len(setj):
                    seti -= in_both
                else:
                    setj -= in_both
    remaining = [setx for setx in remaining if setx]
    return remaining


def ifa_classes_to_split(gx: "config.GlobalInfo"):
    """setup classes to perform splitting on"""
    classes = []
    for ident in [
        "list",
        "tuple",
        "tuple2",
        "dict",
        "set",
        "frozenset",
        "deque",
        "defaultdict",
        "__iter",
        "array",
    ]:
        for cl in gx.allclasses:
            if cl.mv.module.builtin and cl.ident == ident:
                cl.splits = {}
                classes.append(cl)
                break
    random.shuffle(classes)
    return classes


def ifa_confluence_point(node, creation_points):
    """determine if node is confluence point"""
    if len(node.in_) > 1 and isinstance(node.thing, python.Variable):
        for csite in node.csites:
            occ = [csite in crpoints for crpoints in creation_points.values()].count(
                True
            )
            if occ > 1:
                return True
    return False


def ifa_flow_graph(gx, cl, dcpa, node, allcsites):
    creation_points, paths, assignsets = {}, {}, {}
    allnodes = set()
    csites = []

    # --- determine assignment sets
    for a in node.in_:
        types = gx.types[a]
        if types:
            if a.thing in gx.assign_target:  # XXX *args
                target = gx.cnode[gx.assign_target[a.thing], a.dcpa, a.cpa]
                # print 'target', a, target, types
                assignsets.setdefault(merge_simple_types(gx, types), []).append(target)

    # --- determine backflow paths and creation points per assignment set
    for assign_set, targets in assignsets.items():
        path = backflow_path(gx, targets, (cl, dcpa))
        paths[assign_set] = path
        allnodes.update(path)
        alloc = [n for n in path if not n.in_]
        creation_points[assign_set] = alloc

    # --- per node, determine paths it is located on
    for n in allnodes:
        n.paths = []
    for assign_set, path in paths.items():
        for n in path:
            n.paths.append(assign_set)

    # --- for each node, determine creation points that 'flow' through it
    for n in allnodes:
        n.csites = set()
        if not n.in_:
            n.csites.add(n)
            csites.append(n)
    flow_creation_sites(csites, allnodes)

    # csites not flowing to any assignment
    allcsites2 = allcsites.get((cl, dcpa), set())
    emptycsites = list(allcsites2 - set(csites))
    for n in emptycsites:
        n.paths = []

    return creation_points, paths, assignsets, allnodes, csites, emptycsites


def ifa_split_class(cl, dcpa, things, split):
    split.append((cl, dcpa, things, cl.newdcpa))
    cl.splits[cl.newdcpa] = dcpa
    cl.newdcpa += 1


def update_progressbar(gx: "config.GlobalInfo", perc):
    if not gx.silent:
        if gx.progressbar is None:
            gx.progressbar = utils.ProgressBar(total=1)

        gx.progressbar.update(perc)


# --- cartesian product algorithm (cpa) & iterative flow analysis (ifa)


def iterative_dataflow_analysis(gx: "config.GlobalInfo"):
    logger.info("[analyzing types..]")
    backup = backup_network(gx)

    gx.orig_types = {}
    for n, t in gx.types.items():
        gx.orig_types[n] = t

    if INCREMENTAL:
        update_progressbar(gx, 0)

    gx.added_funcs = INCREMENTAL_FUNCS  # analyze root of callgraph in first round
    gx.added_funcs_set = set()
    gx.added_allocs = 0
    gx.added_allocs_set = set()
    gx.cpa_limit = CPA_LIMIT
    gx.cpa_clean = False

    while True:
        gx.iterations += 1
        gx.total_iterations += 1
        maxiter = gx.iterations == MAXITERS
        logger.debug("*** iteration %d ***", gx.iterations)

        # --- propagate using cartesian product algorithm
        gx.new_alloc_info = {}
        #        print 'table'
        #        print '\n'.join([repr(e)+': '+repr(l) for e,l in gx.alloc_info.items()])
        gx.cpa_limited = False
        propagate(gx)
        gx.alloc_info = gx.new_alloc_info

        if gx.cpa_limited:
            logger.debug("CPA limit %d reached!", gx.cpa_limit)
        else:
            gx.cpa_clean = True

        # --- ifa: detect conflicting assignments to instance variables, and split contours to resolve these
        split = ifa(gx)
        if split:
            logger.debug("%d splits", len(split))
            if ifa_logger.isEnabledFor(logging.DEBUG):
                ifa_logger.debug("IFA splits: %s", [(s[0], s[1], s[3]) for s in split])

        if not split or maxiter:
            if not maxiter:
                logger.debug("no splits")
            if INCREMENTAL:
                allfuncs = len(
                    [
                        f
                        for f in gx.allfuncs
                        if not f.mv.module.builtin
                        and not [
                            start
                            for start in ("__iadd__", "__imul__", "__str__", "__hash__")
                            if f.ident.startswith(start)
                        ]
                    ]
                )
                perc = 1.0
                if allfuncs:
                    perc = min(len(gx.added_funcs_set) / float(allfuncs), 1.0)
                update_progressbar(gx, perc)
            if maxiter:
                logger.warning("reached maximum number of iterations")
                gx.maxhits += 1
                if gx.maxhits == 3:
                    return

            gx.cpa_clean = False
            if INCREMENTAL and (gx.added_funcs or gx.added_allocs):
                gx.added_funcs = 0
                gx.added_allocs = 0
                gx.iterations = 0
            elif gx.cpa_limited:
                gx.cpa_limit *= 2
                gx.iterations = 0
            else:
                if INCREMENTAL:
                    update_progressbar(gx, 1.0)
                logger.debug(
                    "iterations: %s templates: %s", gx.total_iterations, gx.templates
                )
                return

        # --- update alloc info table for split contours
        for cl, dcpa, nodes, newnr in split:
            for n in nodes:
                parent = parent_func(gx, n.thing)
                if parent:
                    if n.dcpa in parent.cp:
                        for cart, cpa in parent.cp[n.dcpa].items():  # XXX not very fast
                            if cpa == n.cpa:
                                if parent.parent and isinstance(
                                    parent.parent, python.Class
                                ):  # self
                                    cart = ((parent.parent, n.dcpa),) + cart

                                gx.alloc_info[parent.ident, cart, n.thing] = (cl, newnr)
                                break

        beforetypes = backup[0]

        # --- clean out constructor node types in functions, possibly to be seeded again
        for node in beforetypes:
            func = parent_func(gx, node.thing)
            if isinstance(func, python.Function):
                if node.constructor and isinstance(
                    node.thing, (ast.List, ast.Dict, ast.Tuple, ast.ListComp, ast.Call)
                ):
                    beforetypes[node] = set()

        # --- create new class types, and seed global nodes
        for cl, dcpa, nodes, newnr in split:
            if newnr == cl.dcpa:
                class_copy(gx, cl, newnr)
                cl.dcpa += 1

            # print 'split off', nodes, newnr
            for n in nodes:
                if not parent_func(gx, n.thing):
                    beforetypes[n] = set([(cl, newnr)])

        # --- restore network
        restore_network(gx, backup)


# --- seed allocation sites in newly created templates (called by function.copy())


def ifa_seed_template(gx: "config.GlobalInfo", func, cart, dcpa, cpa, worklist):
    if cart is not None:  # (None means we are not in the process of propagation)
        # print 'funccopy', func.ident #, func.nodes
        if isinstance(func.parent, python.Class):  # self
            cart = ((func.parent, dcpa),) + cart

        added = gx.added_allocs_set
        added_new = 0

        for node in func.nodes_ordered:
            if node.constructor and isinstance(
                node.thing, (ast.List, ast.Dict, ast.Tuple, ast.ListComp, ast.Call)
            ):
                if node.thing not in added:
                    if INCREMENTAL_DATA and not func.mv.module.builtin:
                        if gx.added_allocs >= INCREMENTAL_ALLOCS:
                            continue
                        added_new += 1
                        gx.added_allocs += 1
                    added.add(node.thing)

                # --- contour is specified in alloc_info
                parent = node.parent
                while isinstance(parent.parent, python.Function):
                    parent = parent.parent

                alloc_id = (parent.ident, cart, node.thing)  # XXX ident?
                alloc_node = gx.cnode[node.thing, dcpa, cpa]

                if alloc_id in gx.alloc_info:
                    pass
                #                    print 'specified' # print 'specified', func.ident, cart, alloc_node, alloc_node.callfuncs, gx.alloc_info[alloc_id]
                # --- contour is newly split: copy allocation type for 'mother' contour; modify alloc_info
                else:
                    mother_alloc_id = alloc_id

                    for id, c, thing in gx.alloc_info:
                        if id == parent.ident and thing is node.thing:
                            for a, b in zip(cart, c):
                                if a != b and not (
                                    isinstance(a[0], python.Class)
                                    and a[0] is b[0]
                                    and a[1] in a[0].splits
                                    and a[0].splits[a[1]] == b[1]
                                ):
                                    break
                            else:
                                mother_alloc_id = (id, c, thing)
                                break

                    # print 'not specified.. mother id:', mother_alloc_id
                    if mother_alloc_id in gx.alloc_info:
                        gx.alloc_info[alloc_id] = gx.alloc_info[mother_alloc_id]
                        # print 'mothered', alloc_node, gx.alloc_info[mother_alloc_id]
                    elif gx.orig_types[
                        node
                    ]:  # empty constructors that do not flow to assignments have no type
                        # print 'no mother', func.ident, cart, mother_alloc_id, alloc_node, gx.types[node]
                        gx.alloc_info[alloc_id] = list(gx.orig_types[node])[0]
                    else:
                        # print 'oh boy'
                        for id, c, thing in gx.alloc_info:  # XXX vhy?
                            if id == parent.ident and thing is node.thing:
                                mother_alloc_id = (id, c, thing)
                                gx.alloc_info[alloc_id] = gx.alloc_info[mother_alloc_id]
                                break

                if alloc_id in gx.alloc_info:
                    gx.new_alloc_info[alloc_id] = gx.alloc_info[alloc_id]
                    gx.types[alloc_node] = set()
                    gx.types[alloc_node].add(gx.alloc_info[alloc_id])
                    add_to_worklist(worklist, alloc_node)

        if added_new and not func.mv.module.builtin:
            logger.debug("%d seed(s): %s", added_new, func)


# --- for a set of target nodes of a specific type of assignment (e.g. int to (list,7)), flow back to creation points


def backflow_path(gx: "config.GlobalInfo", worklist, t):
    path = set(worklist)
    while worklist:
        new = set()
        for node in worklist:
            for incoming in node.in_:
                if t in gx.types[incoming]:
                    incoming.fout.add(node)
                    if incoming not in path:
                        path.add(incoming)
                        new.add(incoming)
        worklist = new
    return path


def flow_creation_sites(worklist, allnodes):
    while worklist:
        new = set()
        for node in worklist:
            for out in node.fout:
                if out in allnodes:
                    oldsize = len(out.csites)
                    out.csites.update(node.csites)
                    if len(out.csites) > oldsize:
                        new.add(out)
        worklist = new


# --- backup constraint network
def backup_network(gx: "config.GlobalInfo"):
    beforetypes = {}
    for node, typeset in gx.types.items():
        beforetypes[node] = typeset.copy()

    beforeconstr = gx.constraints.copy()

    beforeinout = {}
    for node in gx.types:
        beforeinout[node] = (node.in_.copy(), node.out.copy())

    beforecnode = gx.cnode.copy()

    return (beforetypes, beforeconstr, beforeinout, beforecnode)


# --- restore constraint network, introducing new types
def restore_network(gx: "config.GlobalInfo", backup):
    beforetypes, beforeconstr, beforeinout, beforecnode = backup

    gx.types = {}
    for node, typeset in beforetypes.items():
        gx.types[node] = typeset.copy()

    gx.constraints = beforeconstr.copy()
    gx.cnode = beforecnode.copy()

    for node, typeset in gx.types.items():
        node.nodecp = set()
        node.defnodes = False
        befinout = beforeinout[node]
        node.in_, node.out = befinout[0].copy(), befinout[1].copy()
        node.fout = set()  # XXX ?

    for (
        var
    ) in (
        gx.allvars
    ):  # XXX we have to restore some variable constraint nodes.. remove vars?
        if (var, 0, 0) not in gx.cnode:
            CNode(gx, var, parent=var.parent)

    for func in gx.allfuncs:
        func.cp = {}


def merge_simple_types(gx: "config.GlobalInfo", types):
    merge = types.copy()
    if len(types) > 1 and (python.def_class(gx, "none"), 0) in types:
        if (
            (python.def_class(gx, "int_"), 0) not in types
            and (python.def_class(gx, "float_"), 0) not in types
            and (python.def_class(gx, "bool_"), 0) not in types
        ):
            merge.remove((python.def_class(gx, "none"), 0))

    return frozenset(merge)


def get_classes(gx: "config.GlobalInfo", var):
    return set(
        t[0]
        for t in gx.merged_inh[var]
        if isinstance(t[0], python.Class) and not t[0].mv.module.builtin
    )


def deepcopy_classes(gx: "config.GlobalInfo", classes):
    changed = True
    while changed:
        changed = False
        for cl in classes.copy():
            for var in cl.vars.values():
                if var not in gx.merged_inh:
                    continue
                newcl = get_classes(gx, var)
                if newcl - classes:
                    changed = True
                    classes.update(newcl)
    return classes


def determine_classes(gx: "config.GlobalInfo"):  # XXX modeling..?
    if "copy" not in gx.modules:
        return
    func = gx.modules["copy"].mv.funcs["copy"]
    var = func.vars[func.formals[0]]
    for cl in get_classes(gx, var):
        cl.has_copy = True
    func = gx.modules["copy"].mv.funcs["deepcopy"]
    var = func.vars[func.formals[0]]
    for cl in deepcopy_classes(gx, get_classes(gx, var)):
        cl.has_deepcopy = True


def analyze(gx: "config.GlobalInfo", module_name):
    from . import graph  # TODO improve separation to avoid circular imports..
    from .typestr import nodetypestr
    from .virtual import analyze_virtuals

    # --- build dataflow graph from source code
    gx.main_module = graph.parse_module(module_name, gx)

    # --- seed class_.__name__ attributes..
    for cl in gx.allclasses:
        if cl.ident == "class_":
            var = default_var(gx, "__name__", cl)
            gx.types[inode(gx, var)] = set([(python.def_class(gx, "str_"), 0)])

    # --- non-ifa: copy classes for each allocation site
    for cl in gx.allclasses:
        if cl.ident in ["int_", "float_", "none", "class_", "str_", "bool_", "bytes_"]:
            continue
        if cl.ident == "list":
            cl.dcpa = len(gx.list_types) + 2
        elif cl.ident != "__iter":  # XXX huh
            cl.dcpa = 2

        for dcpa in range(1, cl.dcpa):
            class_copy(gx, cl, dcpa)

    # --- seed str/bytes unit
    cl = python.def_class(gx, "str_")
    var = default_var(gx, "unit", cl)
    gx.types[inode(gx, var)] = set([(cl, 0)])

    cl = python.def_class(gx, "bytes_")
    var = default_var(gx, "unit", cl)
    gx.types[inode(gx, var)] = set([(python.def_class(gx, "int_"), 0)])

    # --- cartesian product algorithm & iterative flow analysis
    iterative_dataflow_analysis(gx)

    logger.info("[generating c++ code..]")

    for cl in gx.allclasses:
        for name in cl.vars:
            if name in cl.parent.vars and not name.startswith("__"):
                error.error(
                    "instance variable '%s' of class '%s' shadows class variable"
                    % (name, cl.ident),
                    gx,
                    warning=True,
                )

    gx.merged_inh = merged(gx, gx.types, inheritance=True)
    analyze_virtuals(gx)
    determine_classes(gx)

    # --- add inheritance relationships for non-original Nodes (and temp_vars?); XXX register more, right solution?
    for func in gx.allfuncs:
        if func in gx.inheritance_relations:
            for inhfunc in gx.inheritance_relations[func]:
                for c, d in zip(func.registered, inhfunc.registered):
                    graph.inherit_rec(gx, c, d, func.mv)

                for a, b in zip(
                    func.registered_temp_vars, inhfunc.registered_temp_vars
                ):  # XXX more general
                    gx.inheritance_temp_vars.setdefault(a, []).append(b)

    gx.merged_inh = merged(gx, gx.types, inheritance=True)

    # error for dynamic expression without explicit type declaration
    for node in gx.merged_inh:
        if (
            isinstance(node, ast.AST)
            and not ast_utils.is_assign_attribute(node)
            and not inode(gx, node).mv.module.builtin
        ):
            nodetypestr(gx, node, inode(gx, node).parent, mv=inode(gx, node).mv)

    return gx


def register_temp_var(var, parent):
    if isinstance(parent, python.Function):
        parent.registered_temp_vars.append(var)


def default_var(
    gx: "config.GlobalInfo", name, parent, worklist=None, mv=None, exc_name=False
):
    if parent:
        mv = parent.mv
    var = python.lookup_var(name, parent, mv, local=True)
    if not var:
        var = python.Variable(name, parent)
        if parent:  # XXX move to python.Variable?
            parent.vars[name] = var
        elif exc_name:
            mv.exc_names[name] = var
        else:
            mv.globals[name] = var
        gx.allvars.add(var)

    if (var, 0, 0) not in gx.cnode:
        newnode = CNode(gx, var, parent=parent, mv=mv)
        if parent:
            newnode.mv = parent.mv
        else:
            newnode.mv = mv
        add_to_worklist(worklist, newnode)
        gx.types[newnode] = set()

    if isinstance(parent, python.Function) and parent.listcomp and not var.registered:
        while isinstance(parent, python.Function) and parent.listcomp:  # XXX
            parent = parent.parent
        register_temp_var(var, parent)

    return var


def var_types(gx: "config.GlobalInfo", var):
    return inode(gx, var).types()<|MERGE_RESOLUTION|>--- conflicted
+++ resolved
@@ -1278,19 +1278,11 @@
         for c in csites:
             tspaths = set()
             for p in c.paths:
-<<<<<<< HEAD
-                ts.update(p)
-            fs = frozenset(ts)
-            if fs not in prt:
-                prt[fs] = []
-            prt[fs].append(c)
-=======
                 tspaths.update(p)
             ts = frozenset(tspaths)
             if ts not in prt:
                 prt[ts] = []
             prt[ts].append(c)
->>>>>>> 71ba0362
         if len(prt) > 1:
             ifa_logger.debug("IFA partition csites: %s", list(prt.values())[0])
             ifa_split_class(cl, dcpa, list(prt.values())[0], split)
