--- conflicted
+++ resolved
@@ -23,14 +23,9 @@
         self.allvars: set['python.Variable'] = set()
         self.allfuncs: set['python.Function'] = set()
         self.allclasses: set['python.Class'] = set()
-<<<<<<< HEAD
-        self.cnode: dict[str, 'infer.CNode'] = {}
-        self.types = {}
-=======
         self.cnode: dict[Tuple[Any, int, int], 'infer.CNode']  = {}
         self.types: dict['infer.CNode', set[Tuple[Any, int]]] = {}
         self.orig_types: dict['infer.CNode', set[Tuple[Any, int]]] = {}
->>>>>>> 71ba0362
         self.templates: int = 0
         self.modules: dict[str, 'python.Module'] = {}
         self.inheritance_relations: dict['python.Function', List['python.Function']] = {}
