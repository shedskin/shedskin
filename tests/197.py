# mmap
import mmap

import os

PAGESIZE = mmap.PAGESIZE

TESTFILE_IN  = os.path.join('testdata', 'board.py')
TESTFILE_OUT = os.path.join('testdata', 'mmap.out')

def setUp():
    if os.path.exists(TESTFILE_OUT):
        os.remove(TESTFILE_OUT)

def tearDown(map):
    map.close()
    try:
        os.remove(TESTFILE_OUT)
    except OSError:
        pass
            
def test_anonymous():
    '''
    Test mmap module on anonymous files.
    '''
    print '## test_anonymous:'
    map = mmap.mmap(-1, PAGESIZE)
    assert len(map) == PAGESIZE
    print '# write:'    
    ## print map.size() ## TODO: throw mmap.error: [Errno 9] Bad file descriptor?
    assert map.tell() == 0
    map.write_byte('f')
    assert map.tell() == 1
    map.write('oo bar\tbaz\nqux')
    assert map.tell() == 15
    
    print '# get/set:'
    assert map[:15] == 'foo bar\tbaz\nqux'
    print map[0]    
    map[-1]='Z'
    print map[-1]    
    print map[4:-PAGESIZE+7]
    print '%r' %map[:15] 
    map[4:7] = "foo"
    map[PAGESIZE-3:] = "xyz"
    print map[PAGESIZE-3:]
    
    print '# find/seek:'
    assert map.find("foo") == -1
    map.seek(0)
    assert map.tell() == 0
    assert map.find("foo") == 0
    assert map.rfind("foo") == 4
    map.seek(-1, 2)
    assert map.tell() == PAGESIZE-1    
    map.seek(0, 2)
    assert map.tell() == PAGESIZE
    map.seek(-PAGESIZE, 1)
    assert map.tell() == 0
    
    print '# read:'
    print map.read(3)
    print '%r' % map.read_byte()
    print '%r' % map.readline()
    print '%r' % map.read(3)
    
    print '# move:'
    map.move(8, 4, 3)

    print '# iter:'
    assert "f" in map
    assert "a" not in map

    map.flush()
    
    print '# Result:'
    print '%r' % map[:15]

## re not supported (yet)
##     m = re.search('z',map)
##     assert m.start() == PAGESIZE -1

    h = 0
    for c in map:
        h += ord(c) * 31
    print h
    
    try:
        map.resize(0x2000)
        assert len(map) == 0x2000
    except:
        pass
    
    map.close()
    
def test_basic():
    '''
    Taken from python 2.7
    '''
    print '## test_basic:'
    setUp()
    # Test mmap module on Unix systems and Windows
    # Create a file to be mmap'ed.
    f = open(TESTFILE_OUT, 'w+')

    # Write 2 pages worth of data to the file
    f.write('\0'* PAGESIZE)
    f.write('foo')
    f.write('\0'* (PAGESIZE-3) )
    f.flush()
    m = mmap.mmap(f.fileno(), 2 * PAGESIZE)
    f.close()

    # Simple sanity checks

    assert m.find('foo') == PAGESIZE

    assert len(m) == 2*PAGESIZE

    print repr(m[0])
    print repr(m[0:3])
    
    try:
        m[len(m)]
    except IndexError:
        print "ok"

    # Modify the file's content
    m[0] = '3'
    m[PAGESIZE +3: PAGESIZE +3+3] = 'bar'

    # Check that the modification worked
    print repr(m[0])
    print repr(m[0:3])
    print repr(m[PAGESIZE-1 : PAGESIZE + 7])

    m.flush()
    # Try to seek to negative position...
    try:
        m.seek(-1)
    except ValueError:
        print "ok"

    # Try to seek beyond end of mmap...
    try:
        m.seek(1, 2)
    except ValueError:
        print "ok"

    try:
        m.seek(-len(m)-1, 2)
    except ValueError:
        print "ok"

    tearDown(m)

def test_readonly():
    '''
    Reads a file.
    '''
    print '## test_readonly:'
    f = open(TESTFILE_IN, 'r+')
    mapsize = os.path.getsize(TESTFILE_IN)
    map = mmap.mmap(f.fileno(), 0)
    assert map.size() == mapsize
    print repr(map.read(mapsize))
    map.close()

def test_rfind():
    # test the new 'end' parameter works as expected
    print '## test_rfind:'
    setUp()
    f = open(TESTFILE_OUT, 'w+')
    data = 'one two ones'
    n = len(data)
    f.write(data)
    f.flush()
    m = mmap.mmap(f.fileno(), n)
    f.close()

    assert m.rfind('one') == 8
    assert m.rfind('one ') == 0
    assert m.rfind('one', 0, -1) == 8
    assert m.rfind('one', 0, -2) == 0
    assert m.rfind('one', 1, -1) == 8
    assert m.rfind('one', 1, -2) ==-1
    
    tearDown(m)
    
def test_tougher_find():
    '''
    Taken from python 2.7
    '''
    print '## test_tougher_find:'
    setUp()
    # Do a tougher .find() test.  SF bug 515943 pointed out that, in 2.2,
    # searching for data with embedded \0 bytes didn't work.
    f = open(TESTFILE_OUT, 'w+')

    data = 'aabaac\x00deef\x00\x00aa\x00'
    n = len(data)
    f.write(data)
    f.flush()
    m = mmap.mmap(f.fileno(), n)
    f.close()

    for start in range(n+1):
        for finish in range(start, n+1):
            slice = data[start : finish]
            print m.find(slice) , data.find(slice)
            print m.find(slice + 'x') == -1

    tearDown(m)

test_anonymous()
test_basic()
test_readonly()
test_rfind()
test_tougher_find()

# re search empty string, match_object.span
import re
r = re.compile('^a?$')
print r.search('').start()
print r.search('').end()
print r.search('').span()
print r.search('a').start()
print r.search('a').end()
print r.search('a').span()

# id
foo_a="foo";foo_b="foo";foo_c="foo";
print id(foo_a)==id(foo_b)==id(foo_c)

# reduce fixes, more tests
from math import fabs
print reduce(lambda x,y: x + fabs(y), xrange(10))
print reduce(lambda x,y: x + fabs(y), xrange(10), 1)
print reduce(lambda x,y: x + fabs(y), xrange(10), 1.0)
print reduce(lambda x,y: x + fabs(y), map(float, xrange(10)))
print reduce(lambda x,y: x + fabs(y), map(float, xrange(10)), 2)
print reduce(lambda x,y: x + fabs(y), map(float, xrange(10)), 2.0)
class Aap:
    def __init__(self, value):
        self.value = value
    def __add__(self, other):
        return Aap(self.value+other.value)
    def __str__(self):
        return 'Aap(%s)' % self.value
aaplist = [Aap(3), Aap(4), Aap(5)]
print sum(aaplist, Aap(6))
print reduce(lambda a,b:a+b, aaplist), reduce(lambda a,b:a+b, aaplist, Aap(6))

# set methods now often take multiple args
sett = set(range(3))
sett.update(range(2,5), range(12,14))
print sorted(sett)

#cannot hurt to test this
print [].__class__.__name__
print 'hoi'.__class__.__name__

#string formatting asterisk
print "%d * %d" % (1,2)
print "%d* %% %d" % (1,2)
print "%d%% *%d" % (1,2)

#cmp fallback to rich comparison
class inst(object):
    def __init__(self, num, opcode='add', pc='1'):
        self.opcode = opcode
        self.pc = pc
        self.num = num
    
    def __lt__( self, other):
        return self.num < other.num

    def __repr__(self): 
        return "%d" % self.num
        
Seq = [inst(3),inst(1),inst(4),inst(2)]
print Seq
print sorted(Seq)

<<<<<<< HEAD
#complex problem
a = 4j + 3j
print a
b = a.real
=======
#complex
print sum([1j, 2j, 3j])
>>>>>>> 5c3218bd
<|MERGE_RESOLUTION|>--- conflicted
+++ resolved
@@ -282,12 +282,8 @@
 print Seq
 print sorted(Seq)
 
-<<<<<<< HEAD
-#complex problem
+#complex
 a = 4j + 3j
 print a
 b = a.real
-=======
-#complex
-print sum([1j, 2j, 3j])
->>>>>>> 5c3218bd
+print sum([1j, 2j, 3j])